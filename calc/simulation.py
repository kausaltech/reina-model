--- conflicted
+++ resolved
@@ -4,7 +4,6 @@
 
 import numpy as np
 import pandas as pd
-<<<<<<< HEAD
 from cythonsim import model
 from flask_babel import lazy_gettext as _
 
@@ -12,13 +11,6 @@
 from calc.datasets import (get_contacts_for_country,
                            get_initial_population_condition,
                            get_population_for_area)
-=======
-from flask_babel import lazy_gettext as _
-
-from calc import ExecutionInterrupted, calcfunc
-from calc.datasets import get_contacts_for_country, get_population_for_area
-from cythonsim import model
->>>>>>> 9ad59f9e
 from utils.perf import PerfCounter
 
 
@@ -247,7 +239,7 @@
 
 @calcfunc(funcs=[simulate_individuals])
 def simulate_monte_carlo(seed):
-    from variables import allow_set_variable, set_variable, get_variable
+    from variables import allow_set_variable, get_variable, set_variable
 
     with allow_set_variable():
         set_variable('random_seed', seed)
@@ -286,7 +278,7 @@
 
 if __name__ == '__main__':
     if False:
-        from variables import allow_set_variable, set_variable, get_variable
+        from variables import allow_set_variable, get_variable, set_variable
         with allow_set_variable():
             set_variable('simulation_days', 50)
             df = simulate_individuals()
@@ -332,7 +324,8 @@
             simulate_individuals(step_callback=step_callback, skip_cache=True)
 
     if False:
-        from variables import allow_set_variable, set_variable, get_variable
+        from variables import allow_set_variable, get_variable, set_variable
+
         from calc.datasets import get_detected_cases
 
         with allow_set_variable():
